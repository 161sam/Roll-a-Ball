### \ud83d\udccc TODO-Index f\u00fcr Codeoptimierung

| ID | Datei | Ort (Zeile/Funktion) | Beschreibung |
| --- | --- | --- | --- |
| TODO-OPT#1 | Assets/Scripts/Generators/LevelGenerator.cs | CreateGroundTile(), Zeile 1350 | Redundante Materialauswahl mit CreateWallTile |
| TODO-OPT#2 | Assets/Scripts/Generators/LevelGenerator.cs | InstantiateLevelObjects(), Zeile 1309 | Wiederholte Prefab-Existenzpr\u00fcfung |
| TODO-OPT#3 | Assets/Scripts/Generators/LevelGenerator.cs | SetupPlayerSpawn(), Zeile 1651 | Duplizierter Velocity-Reset |
| TODO-OPT#4 | Assets/Scripts/Generators/LevelGenerator.cs | Start(), Zeile 90 | Mehrfache Coroutine-Aufrufe konsolidieren |
| TODO-OPT#5 | Assets/Scripts/Generators/LevelProfile.cs | OnValidate(), Zeile 309 | Mehrfaches Clampen zusammenfassen |
| TODO-OPT#6 | Assets/Scripts/Generators/LevelProfile.cs | CreateScaledProfile(), Zeile 218 | Skalierungslogik vereinheitlichen |
| TODO-OPT#7 | Assets/Scripts/LevelManager.cs | SubscribeToCollectibleEvents(), Zeile 212 | Event-Registrierung auslagern |
| TODO-OPT#8 | Assets/Scripts/LevelManager.cs | DetermineNextScene(), Zeile 384 | Szenenreihenfolge konfigurierbar machen |
| TODO-OPT#9 | Assets/Scripts/GameManager.cs | ResetGame(), Zeile 322 | Velocity-Reset in Hilfsmethode verlagern |
| TODO-OPT#10 | Assets/Scripts/GameManager.cs | HandleInput(), Zeile 174 | Zentrale Eingabeverwaltung einrichten |
| TODO-OPT#11 | Assets/Scripts/EmergencySceneBuilder.cs | BuildMinimalGeneratedLevel(), Zeile 105 | Wiederholte Szenen-Setup-Schritte zusammenfassen |
| TODO-OPT#12 | Assets/Scripts/Map/OSMUIConnector.cs | SetupMapController(), Zeile 109 | Find-or-Create Muster zentralisieren |
| TODO-OPT#13 | Assets/Scripts/SceneConsolidationEngine.cs | RepairLevel1(), Zeile 251 | GetOrCreate-Helfer für Manager nutzen |
| TODO-OPT#14 | Assets/Scripts/AutoSceneRepair.cs | Zeile 171 | EnsureComponent<T>()-Methode einführen |
| TODO-OPT#15 | Assets/Scripts/AutoSceneSetup.cs | Zeile 94 | AddIfMissing<T>() für Komponenten verwenden |
| TODO-OPT#16 | Assets/Scripts/PlayerController.cs | HandleInput(), Zeile 160 | Zentrale Inputverwaltung nutzen |
| TODO-OPT#17 | Assets/Scripts/UIController.cs | ShowMainMenu(), Zeile 288 | Show/Hide-Methoden vereinheitlichen |
| TODO-OPT#18 | Assets/Scripts/Generators/LevelSetupHelper.cs | CreateLevelProfile(), Zeile 144 | Reflection-Assignments via Dictionary bündeln |
| TODO-OPT#19 | Assets/Scripts/Generators/LevelProfileCreator.cs | CreateEasyProfile(), Zeile 34 | Mehrfaches SetPrivateField vereinheitlichen |
| TODO-OPT#20 | Assets/Scripts/PlayerController.cs | ResetBall(), Zeile 448 | Velocity-Zurücksetzung in Hilfsmethode bündeln |
| TODO-OPT#21 | Assets/Scripts/Map/MapGenerator.cs | GenerateCollectiblePositions(), Zeile 499 | Platzierungslogik für Collectibles/Goal vereinheitlichen |
| TODO-OPT#22 | Assets/Scripts/Map/MapGenerator_Original.cs | PlaceGoalZone(), Zeile 305 | Gemeinsame Platzierungsfunktion nutzen |
<<<<<<< HEAD
| TODO-OPT#23 | Assets/Scripts/Map/MapStartupController.cs | InitializeUI(), Zeile 52 | Find-or-create Logik mit OSMUIConnector teilen |
| TODO-OPT#24 | Assets/Scripts/Map/OSMSceneCompleter.cs | SetupUIComponents(), Zeile 67 | UI-Setup-Methoden mit generischen Buildern vereinheitlichen |
| TODO-OPT#25 | Assets/Editor/ProjectCleanupAndFix.cs | CreateProperLevelProfiles(), Zeile 100 | Wiederholte Folder-Checks in Hilfsmethode auslagern |
=======
| TODO-OPT#23 | Assets/Scripts/Map/MapStartupController.cs | InitializeUI(), Zeile 52 | Find-or-create Logik mit OSMUIConnector teilen |
>>>>>>> 83109ee7
<|MERGE_RESOLUTION|>--- conflicted
+++ resolved
@@ -1,4 +1,4 @@
-### \ud83d\udccc TODO-Index f\u00fcr Codeoptimierung
+### TODO-Index f\u00fcr Codeoptimierung
 
 | ID | Datei | Ort (Zeile/Funktion) | Beschreibung |
 | --- | --- | --- | --- |
@@ -24,10 +24,6 @@
 | TODO-OPT#20 | Assets/Scripts/PlayerController.cs | ResetBall(), Zeile 448 | Velocity-Zurücksetzung in Hilfsmethode bündeln |
 | TODO-OPT#21 | Assets/Scripts/Map/MapGenerator.cs | GenerateCollectiblePositions(), Zeile 499 | Platzierungslogik für Collectibles/Goal vereinheitlichen |
 | TODO-OPT#22 | Assets/Scripts/Map/MapGenerator_Original.cs | PlaceGoalZone(), Zeile 305 | Gemeinsame Platzierungsfunktion nutzen |
-<<<<<<< HEAD
 | TODO-OPT#23 | Assets/Scripts/Map/MapStartupController.cs | InitializeUI(), Zeile 52 | Find-or-create Logik mit OSMUIConnector teilen |
 | TODO-OPT#24 | Assets/Scripts/Map/OSMSceneCompleter.cs | SetupUIComponents(), Zeile 67 | UI-Setup-Methoden mit generischen Buildern vereinheitlichen |
 | TODO-OPT#25 | Assets/Editor/ProjectCleanupAndFix.cs | CreateProperLevelProfiles(), Zeile 100 | Wiederholte Folder-Checks in Hilfsmethode auslagern |
-=======
-| TODO-OPT#23 | Assets/Scripts/Map/MapStartupController.cs | InitializeUI(), Zeile 52 | Find-or-create Logik mit OSMUIConnector teilen |
->>>>>>> 83109ee7
