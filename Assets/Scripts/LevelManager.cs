--- conflicted
+++ resolved
@@ -515,19 +515,8 @@
             return "Level2";
         else if (currentScene == "Level2" || currentScene == "Level_2")
             return "Level3";
-<<<<<<< HEAD
-        else if (currentScene.StartsWith("Level3"))
-        {
-            return "GeneratedLevel"; // LEVEL PROGRESSION FIX
-        }
-        else if (currentScene.StartsWith("GeneratedLevel"))
-        {
-            return "GeneratedLevel"; // LEVEL PROGRESSION FIX: loop generated levels
-        }
-=======
         else if (currentScene.StartsWith("GeneratedLevel"))
             return "GeneratedLevel"; // Loop generated levels
->>>>>>> 580f3ff4
         else if (currentScene == "Level_OSM")
             return "Level_OSM"; // Stay in OSM mode
 
